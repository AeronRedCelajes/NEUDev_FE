--- conflicted
+++ resolved
@@ -396,13 +396,8 @@
               </Form.Text>
             </Form.Group>
 
-<<<<<<< HEAD
             {/* NEW: Activity Attempts Input */}
-            <Form.Group className="activity mt-3">
-=======
-            {/* Activity Attempts Input */}
             <Form.Group className="mt-3">
->>>>>>> c2b5fe9a
               <Form.Label>Activity Attempts (0 for unlimited)</Form.Label>
               <Form.Control
                 type="number"
@@ -417,13 +412,8 @@
               </Form.Text>
             </Form.Group>
 
-<<<<<<< HEAD
             {/* NEW: Final Score Policy */}
-            <Form.Group className="activity mt-3">
-=======
-            {/* Final Score Policy */}
             <Form.Group className="mt-3">
->>>>>>> c2b5fe9a
               <Form.Label>Final Score Policy</Form.Label>
               <Form.Select
                 as="select"
@@ -531,20 +521,17 @@
               </div>
 
               {/* Sorting Controls for preset items */}
-<<<<<<< HEAD
-              <div className='sort-section'>
-=======
               <div
                 style={{
                   margin: "10px 0",
                   display: "flex",
                   alignItems: "center",
+                  border: "1px solid red",
                   padding: "5px",
                   borderRadius: "4px",
                   backgroundColor: "#f8f9fa"
                 }}
               >
->>>>>>> c2b5fe9a
                 <span style={{ marginRight: "8px" }}>Sort by:</span>
                 <Button variant="link" onClick={() => toggleItemSortOrder("itemName")}>
                   Name {itemSortField === "itemName" && (itemSortOrder === "asc" ? "↑" : "↓")}
@@ -563,7 +550,6 @@
                   <a href="/teacher/item">Item Bank</a> to create items.
                 </p>
               ) : (
-<<<<<<< HEAD
                 sortedPresetItems.map((item, idx) => (
                   <Button
                     key={idx}
@@ -574,7 +560,7 @@
                     <div>
                       <strong>{item.itemName}</strong> | {item.itemDifficulty} | {item.itemPoints} pts
                     </div>
-                    <div style={{ marginTop: "5px", display: "flex", alignItems: "center"}}>
+                    <div style={{ marginTop: "5px" }}>
                       {(item.programming_languages || item.programmingLanguages || []).map((langObj, i) => {
                         const plName = langObj.progLangName;
                         const mapping = programmingLanguageMap[plName] || { name: plName, image: null };
@@ -591,51 +577,9 @@
                           </span>
                         );
                       })}
-=======
-                <>
-                  {sortedPresetItems.map((item, idx) => (
-                    <div key={idx}>
-                      <Button
-                        className={`question-item d-block ${selectedItem && selectedItem.itemID === item.itemID ? 'highlighted' : ''}`}
-                        onClick={() => handleSelectItem(item)}
-                        style={{ textAlign: "left", marginBottom: "8px", width: "100%" }}
-                      >
-                        <div>
-                          <strong>{item.itemName}</strong> | {item.itemDifficulty} | {item.itemPoints} pts
-                        </div>
-                        <div style={{ marginTop: "5px" }}>
-                          {(item.programming_languages || item.programmingLanguages || []).map((langObj, i) => {
-                            const plName = langObj.progLangName;
-                            const mapping = programmingLanguageMap[plName] || { name: plName, image: null };
-                            return mapping.image ? (
-                              <img
-                                key={i}
-                                src={mapping.image}
-                                alt={mapping.name}
-                                style={{ width: "20px", marginRight: "5px" }}
-                              />
-                            ) : (
-                              <span key={i} style={{ marginRight: "5px", fontSize: "12px" }}>
-                                {mapping.name}
-                              </span>
-                            );
-                          })}
-                        </div>
-                      </Button>
-                      {/* If this item is currently selected, show its description as a dropdown */}
-                      {selectedItem && selectedItem.itemID === item.itemID && (
-                        <div className="item-description-dropdown" style={{ padding: "10px", backgroundColor: "#f1f1f1", marginBottom: "8px", borderRadius: "4px" }}>
-                          {item.itemDesc}
-                        </div>
-                      )}
->>>>>>> c2b5fe9a
                     </div>
-                  ))}
-                  <p style={{ marginTop: "10px" }}>
-                    Would you like to create more items?{' '}
-                    <a href="/teacher/item">Go to Item Bank page</a>.
-                  </p>
-                </>
+                  </Button>
+                ))
               )}
             </Modal.Body>
             <Modal.Footer>
